--- conflicted
+++ resolved
@@ -1,14 +1,16 @@
 [DEFAULT]
 TrainMethod = RND
-<<<<<<< HEAD
-EnvType = mario
-EnvID = SuperMarioBros-v0
-MaxStepPerEpisode = 18000
-=======
+
+# EnvType = mario
+# EnvID = SuperMarioBros-v0
+# MaxStepPerEpisode = 18000
+# ExtCoef = 5.
+
 EnvType = atari
 EnvID = MontezumaRevengeNoFrameskip-v4
 MaxStepPerEpisode = 4500
->>>>>>> c05bf093
+ExtCoef = 2.
+
 LearningRate = 1e-4
 NumEnv = 128
 NumStep = 128
@@ -28,7 +30,6 @@
 Epoch = 4
 MiniBatch = 4
 PPOEps = 0.1
-ExtCoef = 5.
 IntCoef = 1.
 StickyAction = True
 ActionProb = 0.25
